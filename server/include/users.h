--- conflicted
+++ resolved
@@ -30,22 +30,14 @@
  *
  * Date		Who			Description
  * 23/06/13	Mark Riddoch		Initial implementation
-<<<<<<< HEAD
- * 14/02/14	Massimiliano Pinto	Added usersCustomUserFormat, optional username format routine
- * 21/02/14	Massimiliano Pinto	Added USERS_HASHTABLE_SIZE
-=======
  * 26/02/14	Massimiliano Pinto	Added checksum to users' table with SHA1
  * 27/02/14	Massimiliano Pinto	Added USERS_HASHTABLE_DEFAULT_SIZE
->>>>>>> 78799e50
+ * 28/02/14	Massimiliano Pinto	Added usersCustomUserFormat, optional username format routine
  *
  * @endverbatim
  */
 
-<<<<<<< HEAD
-#define USERS_HASHTABLE_SIZE 52
-=======
 #define USERS_HASHTABLE_DEFAULT_SIZE 52
->>>>>>> 78799e50
 
 /**
  * The users table statistics structure
@@ -63,14 +55,10 @@
  */
 typedef struct users {
 	HASHTABLE	*data;			/**< The hashtable containing the actual data */
-<<<<<<< HEAD
         char *(*usersCustomUserFormat)(void *);	/**< Optional username format routine */	
-	USERS_STATS	stats;			/**< The statistics for the users table */
-=======
 	USERS_STATS	stats;			/**< The statistics for the users table */
 	unsigned char
 		cksum[SHA_DIGEST_LENGTH];	/**< The users' table ckecksum */
->>>>>>> 78799e50
 } USERS;
 
 extern USERS	*users_alloc();				/**< Allocate a users table */
