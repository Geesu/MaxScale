--- conflicted
+++ resolved
@@ -50,11 +50,8 @@
  *                                  for connection error and authentication failure.
  * 11/07/2016   Massimiliano Pinto  Added SSL backend support
  * 22/07/2016   Massimiliano Pinto  Added semi_sync replication support
-<<<<<<< HEAD
  * 16/08/2016   Massimiliano Pinto  Addition of Start Encription Event description
-=======
  * 08/11/2016   Massimiliano Pinto  Added destroyInstance()
->>>>>>> 11fc7682
  *
  * @endverbatim
  */
